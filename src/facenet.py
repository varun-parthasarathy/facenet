--- conflicted
+++ resolved
@@ -39,13 +39,9 @@
 from tensorflow.python.training import training
 import random
 import re
-<<<<<<< HEAD
 from sklearn import metrics
 from scipy.optimize import brentq
 
-
-=======
->>>>>>> 5204690c
 
 def triplet_loss(anchor, positive, negative, alpha):
     """Calculate the triplet loss according to the FaceNet paper
